schema: '2.0'
stages:
  preprocess:
    cmd: python src/data_preprocessing.py
    deps:
    - path: data/raw/global-data-on-sustainable-energy.csv
      hash: md5
      md5: db5ea6ee3f6863fef4d774b54886ac7f
      size: 513817
      isexec: true
    - path: params.yaml
      hash: md5
<<<<<<< HEAD
      md5: ff92f2d7453488c1e8bf8b0e356c2948
      size: 2001
=======
      md5: 2e0c4ca096b191957cd8feecb2d9498f
      size: 1997
>>>>>>> 6b9f6ddf
    - path: src/data_preprocessing.py
      hash: md5
      md5: 93baee9fd7cae5b165b50d0dcf56b38d
      size: 7036
    outs:
    - path: artifacts/imputation_values.json
      hash: md5
      md5: 33377879213c198d0efe5dd6e11576b8
      size: 902
    - path: artifacts/ohe_columns.json
      hash: md5
      md5: 69966c74247a0314080228847d0350bb
      size: 4709
    - path: data/preprocessed/global_sustainable_energy_preprocessed2.csv
      hash: md5
      md5: 9281ad7cfc4b813d9e061f042fe46490
      size: 4263522
  feature_engineering:
    cmd: python src/feature_engineering.py --config params.yaml
    deps:
    - path: data/preprocessed/global_sustainable_energy_preprocessed2.csv
      hash: md5
      md5: 9281ad7cfc4b813d9e061f042fe46490
      size: 4263522
    - path: params.yaml
      hash: md5
<<<<<<< HEAD
      md5: ff92f2d7453488c1e8bf8b0e356c2948
      size: 2001
=======
      md5: 2e0c4ca096b191957cd8feecb2d9498f
      size: 1997
>>>>>>> 6b9f6ddf
    - path: src/feature_engineering.py
      hash: md5
      md5: 05699bae961a91b9045f12bb430a810a
      size: 3071
    outs:
    - path: artifacts/boxcox_lambdas.json
      hash: md5
      md5: 88ed9abfc51a78b5a2437a75b6aaffd9
      size: 597
    - path: data/processed/test.csv
      hash: md5
      md5: 28cb8f3cc663ee3b5eaf6902859cee8a
      size: 905672
    - path: data/processed/train.csv
      hash: md5
      md5: d90e14b6ab6a12a7a8ed9f3f182a441e
      size: 3614927
  model_building:
    cmd: python src/model_building.py > logs/model_building.log 2>&1
    deps:
    - path: data/preprocessed/test.csv
      hash: md5
      md5: f5d2bfcb449e5c0cda5fe924acceeee9
      size: 905661
      isexec: true
    - path: data/preprocessed/train.csv
      hash: md5
      md5: c584eaa8f7b1bb49933b724ff9ad0a0d
      size: 3614930
      isexec: true
    - path: params.yaml
      hash: md5
      md5: 6312cb5ed23914bb07ee987554902a3f
      size: 1135
      isexec: true
    - path: src/model_building.py
      hash: md5
      md5: 978860d6a7cacf2db28c47f995fbad06
      size: 4801
      isexec: true
    outs:
    - path: model/model.pkl
      hash: md5
      md5: b78cf8e1b0839f78b41bc0c6eb712ec0
      size: 1963
      isexec: true
  train:
    cmd: python src/train.py --config params.yaml
    deps:
    - path: data/processed/test.csv
      hash: md5
      md5: 28cb8f3cc663ee3b5eaf6902859cee8a
      size: 905672
    - path: data/processed/train.csv
      hash: md5
      md5: d90e14b6ab6a12a7a8ed9f3f182a441e
      size: 3614927
    - path: params.yaml
      hash: md5
<<<<<<< HEAD
      md5: ff92f2d7453488c1e8bf8b0e356c2948
      size: 2001
=======
      md5: 2e0c4ca096b191957cd8feecb2d9498f
      size: 1997
>>>>>>> 6b9f6ddf
    - path: src/train.py
      hash: md5
      md5: bc65cd40ea96e8c78f84cbb937398f8b
      size: 4976
    outs:
    - path: artifacts/scaler.pkl
      hash: md5
      md5: 87d62e01994ccab83c143320b6643033
      size: 8862
    - path: models_exp
      hash: md5
      md5: 7c08ba31d3b1f92cda05c0e2ccf8c139.dir
      size: 4605352
      nfiles: 3
    - path: reports_exp
      hash: md5
      md5: 5b26e29bed7f84073b250aa7d6705a8c.dir
      size: 1095
      nfiles: 21
  select_best:
    cmd: python src/select_best_model.py --config params.yaml
    deps:
    - path: artifacts/scaler.pkl
      hash: md5
      md5: 87d62e01994ccab83c143320b6643033
      size: 8862
    - path: data/processed/test.csv
      hash: md5
      md5: 28cb8f3cc663ee3b5eaf6902859cee8a
      size: 905672
    - path: models_exp
      hash: md5
      md5: 7c08ba31d3b1f92cda05c0e2ccf8c139.dir
      size: 4605352
      nfiles: 3
    - path: params.yaml
      hash: md5
<<<<<<< HEAD
      md5: ff92f2d7453488c1e8bf8b0e356c2948
      size: 2001
=======
      md5: 2e0c4ca096b191957cd8feecb2d9498f
      size: 1997
>>>>>>> 6b9f6ddf
    - path: reports_exp
      hash: md5
      md5: 5b26e29bed7f84073b250aa7d6705a8c.dir
      size: 1095
      nfiles: 21
    - path: src/select_best_model.py
      hash: md5
<<<<<<< HEAD
      md5: b778f45c456d62dc95beb2ba2b85bf88
      size: 3647
=======
      md5: 25c83499afbd5db939daca1c773c9786
      size: 6562
>>>>>>> 6b9f6ddf
    outs:
    - path: model/model.pkl
      hash: md5
      md5: c6d768f3e9ea97fed59515aa7038ffb9
      size: 4601347
    - path: reports/best_model_summary.json
      hash: md5
      md5: a229eb66af7b4ea4c2804122bcde6c12
      size: 209<|MERGE_RESOLUTION|>--- conflicted
+++ resolved
@@ -10,13 +10,8 @@
       isexec: true
     - path: params.yaml
       hash: md5
-<<<<<<< HEAD
-      md5: ff92f2d7453488c1e8bf8b0e356c2948
-      size: 2001
-=======
       md5: 2e0c4ca096b191957cd8feecb2d9498f
       size: 1997
->>>>>>> 6b9f6ddf
     - path: src/data_preprocessing.py
       hash: md5
       md5: 93baee9fd7cae5b165b50d0dcf56b38d
@@ -43,13 +38,8 @@
       size: 4263522
     - path: params.yaml
       hash: md5
-<<<<<<< HEAD
-      md5: ff92f2d7453488c1e8bf8b0e356c2948
-      size: 2001
-=======
       md5: 2e0c4ca096b191957cd8feecb2d9498f
       size: 1997
->>>>>>> 6b9f6ddf
     - path: src/feature_engineering.py
       hash: md5
       md5: 05699bae961a91b9045f12bb430a810a
@@ -109,13 +99,8 @@
       size: 3614927
     - path: params.yaml
       hash: md5
-<<<<<<< HEAD
-      md5: ff92f2d7453488c1e8bf8b0e356c2948
-      size: 2001
-=======
       md5: 2e0c4ca096b191957cd8feecb2d9498f
       size: 1997
->>>>>>> 6b9f6ddf
     - path: src/train.py
       hash: md5
       md5: bc65cd40ea96e8c78f84cbb937398f8b
@@ -153,13 +138,8 @@
       nfiles: 3
     - path: params.yaml
       hash: md5
-<<<<<<< HEAD
-      md5: ff92f2d7453488c1e8bf8b0e356c2948
-      size: 2001
-=======
       md5: 2e0c4ca096b191957cd8feecb2d9498f
       size: 1997
->>>>>>> 6b9f6ddf
     - path: reports_exp
       hash: md5
       md5: 5b26e29bed7f84073b250aa7d6705a8c.dir
@@ -167,13 +147,8 @@
       nfiles: 21
     - path: src/select_best_model.py
       hash: md5
-<<<<<<< HEAD
-      md5: b778f45c456d62dc95beb2ba2b85bf88
-      size: 3647
-=======
       md5: 25c83499afbd5db939daca1c773c9786
       size: 6562
->>>>>>> 6b9f6ddf
     outs:
     - path: model/model.pkl
       hash: md5

--- conflicted
+++ resolved
@@ -123,16 +123,6 @@
   select_best:
     cmd: python src/select_best_model.py --config params.yaml
     deps:
-    - path: artifacts/scaler.pkl
-      hash: md5
-      md5: 87d62e01994ccab83c143320b6643033
-      size: 8862
-      isexec: true
-    - path: data/processed/test.csv
-      hash: md5
-      md5: 28cb8f3cc663ee3b5eaf6902859cee8a
-      size: 905672
-      isexec: true
     - path: models_exp
       hash: md5
       md5: 7c08ba31d3b1f92cda05c0e2ccf8c139.dir
@@ -149,14 +139,8 @@
       nfiles: 21
     - path: src/select_best_model.py
       hash: md5
-<<<<<<< HEAD
-      md5: 25c83499afbd5db939daca1c773c9786
-      size: 6562
-      isexec: true
-=======
       md5: b778f45c456d62dc95beb2ba2b85bf88
       size: 3647
->>>>>>> 3d9ed6f8
     outs:
     - path: model/model.pkl
       hash: md5
